--- conflicted
+++ resolved
@@ -15,11 +15,7 @@
 # limitations under the License.
 
 # Build the manager binary
-<<<<<<< HEAD
-FROM golang:1.20.4 as toolchain
-=======
 FROM --platform=${BUILDPLATFORM} golang:1.20.7 as toolchain
->>>>>>> 02aa85fe
 
 # Run this with docker build --build_arg $(go env GOPROXY) to override the goproxy
 ARG goproxy=https://proxy.golang.org,direct
