--- conflicted
+++ resolved
@@ -25,23 +25,6 @@
 	github.com/onsi/gomega v1.32.0
 	github.com/pkg/errors v0.9.1
 	github.com/spf13/cobra v1.8.0
-<<<<<<< HEAD
-	github.com/spf13/pflag v1.0.5
-	github.com/stretchr/testify v1.8.4
-	go.uber.org/mock v0.3.0
-	golang.org/x/crypto v0.19.0
-	golang.org/x/text v0.14.0
-	k8s.io/api v0.28.4
-	k8s.io/apiextensions-apiserver v0.28.4
-	k8s.io/apimachinery v0.28.4
-	k8s.io/cli-runtime v0.28.4
-	k8s.io/client-go v0.28.4
-	k8s.io/klog/v2 v2.100.1
-	k8s.io/utils v0.0.0-20230406110748-d93618cff8a2
-	sigs.k8s.io/cluster-api v1.6.0
-	sigs.k8s.io/cluster-api/test v1.6.0
-	sigs.k8s.io/controller-runtime v0.16.3
-=======
 	github.com/spf13/pflag v1.0.6-0.20210604193023-d5e0c0615ace
 	github.com/stretchr/testify v1.9.0
 	go.uber.org/mock v0.4.0
@@ -58,7 +41,6 @@
 	sigs.k8s.io/cluster-api v1.7.1
 	sigs.k8s.io/cluster-api/test v1.7.1
 	sigs.k8s.io/controller-runtime v0.17.3
->>>>>>> 8cd12b5a
 	sigs.k8s.io/yaml v1.4.0
 )
 
@@ -179,22 +161,12 @@
 	go.opentelemetry.io/proto/otlp v1.0.0 // indirect
 	go.uber.org/multierr v1.11.0 // indirect
 	golang.org/x/exp v0.0.0-20230905200255-921286631fa9 // indirect
-<<<<<<< HEAD
-	golang.org/x/net v0.18.0 // indirect
-	golang.org/x/oauth2 v0.14.0 // indirect
-	golang.org/x/sync v0.4.0 // indirect
-	golang.org/x/sys v0.17.0 // indirect
-	golang.org/x/term v0.17.0 // indirect
-	golang.org/x/time v0.3.0 // indirect
-	golang.org/x/tools v0.14.0 // indirect
-=======
 	golang.org/x/oauth2 v0.18.0 // indirect
 	golang.org/x/sync v0.6.0 // indirect
 	golang.org/x/sys v0.20.0 // indirect
 	golang.org/x/term v0.20.0 // indirect
 	golang.org/x/time v0.5.0 // indirect
 	golang.org/x/tools v0.17.0 // indirect
->>>>>>> 8cd12b5a
 	gomodules.xyz/jsonpatch/v2 v2.4.0 // indirect
 	google.golang.org/appengine v1.6.8 // indirect
 	google.golang.org/genproto/googleapis/api v0.0.0-20240205150955-31a09d347014 // indirect
