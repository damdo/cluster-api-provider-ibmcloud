# maps release series of major.minor to cluster-api contract version
# the contract version may change between minor or major versions, but *not*
# between patch versions.
#
# update this file only when a new major or minor version is released
apiVersion: clusterctl.cluster.x-k8s.io/v1alpha3
releaseSeries:
  - major: 0
    minor: 2
    contract: v1beta1
  - major: 0
    minor: 3
    contract: v1beta1
  - major: 0
    minor: 4
    contract: v1beta1
  - major: 0
    minor: 5
<<<<<<< HEAD
    contract: v1beta1 
=======
    contract: v1beta1 
  - major: 0
    minor: 6
    contract: v1beta1
>>>>>>> 02aa85fe
<|MERGE_RESOLUTION|>--- conflicted
+++ resolved
@@ -16,11 +16,7 @@
     contract: v1beta1
   - major: 0
     minor: 5
-<<<<<<< HEAD
-    contract: v1beta1 
-=======
     contract: v1beta1 
   - major: 0
     minor: 6
-    contract: v1beta1
->>>>>>> 02aa85fe
+    contract: v1beta1